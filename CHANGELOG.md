# Changelog

All notable changes to this project will be documented in this file.

The format is based on [Keep a Changelog](https://keepachangelog.com/en/1.0.0/),
and this project adheres to [Semantic Versioning](https://semver.org/spec/v2.0.0.html).

## Unreleased

<<<<<<< HEAD
### Breaking Changes

- `Connection::query_with_docs`/`Connection::query_with_connection_docs` now
  verify the user has permission to `DocumentAction::Get`. This allows schema
  authors to allow querying views without allowing the documents themselves to
  be fetched.
- `ViewAction::DeleteDocs` has been removed. Delete docs is now composed of two
  permissions checks: `ViewAction::Query` to retrieve the list of documents to
  delete, and `DocumentAction::Delete` for each document retrieved. This ensures
  if permission is denied to delete a specific document, it still cannot be
  deleted through `delete_docs()`.
=======
### Breaking changes

- All APIs have had their `limit` parameters changed from `usize` to `u32`.
  Since `usize` is platform-dependent, picking a fixed-width type is more
  appropriate.

### Added

- `Range::default()` now returns an unbounded range, and `Bound::default()`
  returns `Bound::Unbounded`.
- `Range` now has several builder-pattern style methods to help construct
  ranges. In general, users should simply use the built-in range operators
  (`..`, `start..`, `start..end`, `start..=end`), as they are able to represent
  nearly every range pattern. The built-in range operators do not support
  specifying an excluded start bound, while the new method `Range::after` allows
  setting an excluded start bound.
- `bonsaidb_core::key::encode_composite_field` and
  `bonsaidb_core::key::decode_composite_field` have been added which allow
  building more complex `Key` implementations that are composed of multiple
  fields. These functions are what the `Key` implementation for tuples is
  powered by.

### Changed

- Counting a list of documents now uses `reduce()` in Nebari, a new feature that
  allows aggregating the embedded statistics without traversing the entire tree.
  The net result is that retrieving a Collection's count should be near instant
  and returning the count of a range of keys should be very fast as well.

### Fixed

- Defining multiple views with the same name for the same collection will now
  return an error.
>>>>>>> d90b79c6

## v0.3.0

### Breaking Changes

- `bonsaidb::local::jobs` is now private. It used to be a separate, public crate
  in the PliantDb days. After thinking about the job scheduler more, this
  initial implementation is better suited for the internal task management than
  the higher-level jobs system. As such, it has been internalized.
- `bonsaidb::core::transaction::Changes::Documents` has been changed to store
  the `CollectionName`s separately from the `ChangedDocument`s. This makes the
  transaction log entries smaller, as collection names aren't copied for each
  document.

  The storage layer is fully backwards compatible and will automatically convert
  existing transactions to the new format.

### Fixed

- Listing executed transactions that were written in `v0.1` was broken in
  `v0.2`. Backwards compatibility is now automatically tested to help ensure
  this sort of issue won't happen in the future again.

### Added

- `SerializedCollection::list_with_prefix`,
  `connection::Collection::list_with_prefix`, and
  `connection::View::with_key_prefix` have been added as an easy way to filter
  results based on whether the key starts with the given prefix.

  This is supported by a new trait, `IntoPrefixRange`. This trait has been
  implemented for all byte-based key implementations as well as for `String`.
- `Operation::push_serialized` has been added, which calls `natural_id` before
  creating an `Operation::Insert` variant.
- `Tasks::parallelization` and `Builder::workers_parallelization` have been
  added as a way to control how many threads can be used by any given
  task/worker. This is automatically configured to be the number of cpu cores
  detected.
- `count()` is a new function on the list builders, available via:

  - `SerializedCollection::all(db).count().await`
  - `SerializedCollection::list(42.., db).count().await`
  - `db.collection::<Collection>().all().count().await`
  - `db.collection::<Collection>().list(42..).count().await`

  The performance of this call is not as good as it will eventually be, as it is
  currently doing more work than strictly necessary.
- [#215][215]: `StorageConnection::delete_user` has been added, enabling
  deletions of users without directly interacting with the `admin` database.

[215]: https://github.com/khonsulabs/bonsaidb/pull/215

### Changed

- The view map/reduce system has been optimized to take advantage of some
  parallelism. The view system is still not hightly optimized, but this change
  makes a significant improvement on performance.

## v0.2.0

### Breaking Changes

- `bonsaidb::core::Error::DocumentConflict` now contains a `Header` instead of
  just the document's ID. This allows an application to re-submit an update with
  the updated header without another request to the database.
- `StorageConfiguratation::vault_key_storage` now uses an `Arc` instead of a
  `Box`. This change allows `StorageConfiguration` and `ServerConfiguration` to
  implement `Clone`.
- `Document::create_new_revision` has been removed. It was meant to be an
  internal function.
- `Document` now requires `AsRef<Header>` and `AsMut<Header>` instead of
  `Deref<Header>`/`DerefMut`. The publicly visible change is that the shortcut
  of accessing `document.header.emit_*` through deref by using `document.emit_*`
  will no longer work. This impacts `CollectionDocument`, `OwnedDocument`, and
  `BorrowedDocument`.

  This removes a little magic, but in some code flows, it was impossible to use
  Deref anyways due to Deref borrowing the entire document, not just the header.
- `Collection::PrimaryKey` is a new associated type that allows customizing the
  type that uniquely identifies documents inside of a `Collection`. Users of the
  derive macro will be unaffected by this change. If you're upgrading existing
  collections and wish to maintain backwards compatibility, use `u64` as the
  type.

  A `natural_id()` function can now be implemented on `SerializedCollection` or
  `DefaultSerialization` which allows extracting a primary key value from a new
  document being pushed
  
  A new example, `primary-keys.rs`, as been added showing basic usage of
  changing the primary key type. This change resulted in a sequnce of breaking
  changes that will be listed independently.
- `Key` has been moved from `bonsaidb::core::schema::view` to
  `bonsaidb::core::key`.
- `Key::as/from_big_endian_bytes` have been renamed to `Key::as/from_ord_bytes`.
- `Key::first_value()` and `Key::next_value()` are new provided functions. By
  default, these functions return `NextValueError::Unsupported`.

  `Key::first_value()` allows a `Key` type to define the first value in its
  sequence. For example, `0_u64` is the result of `u64::first_value()`.

  `Key::next_value()` allows a `Key` type to find the next value in sequence
  from the current value. Implementors should never wrap, and should instead
  return `NextValueError::WouldWrap`.

  Sensible defaults have been implemented for all numeric types.
- `Connection` and its related types have had all previously hard-coded
  primary keys pf `u64` changed to generic parameters that can accept either a
  `DocumentId` or `Collection::PrimaryKey`. The affected methods are:

  - `Connection::insert`
  - `Connection::overwrite`
  - `Connection::get`
  - `Connection::get_multiple`
  - `Connection::list`
  - `connection::Collection::insert`
  - `connection::Collection::overwrite`
  - `connection::Collection::get`
  - `connection::Collection::get_multiple`
  - `connection::Collection::list`
  - `SerializedCollection::insert`
  - `SerializedCollection::insert_into`
  - `SerializedCollection::overwrite`
  - `SerializedCollection::overwrite_into`
  - `SerializedCollection::get`
  - `SerializedCollection::get_multiple`
  - `SerializedCollection::list`
  - `transaction::Operation::insert_serialized`
  - `transaction::Operation::overwrite_serialized`

- `Header::id` has changed from `u64` to `DocumentId`, and
  `CollectionHeader<PrimaryKey>` has been added which contains
  `Collection::PrimaryKey` deserialized.

  These previous usages of `Header` have been changed to `CollectionHeader`:

  - `Connection::insert` result type
  - `Connection::overwrite` result type
  - `connection::Collection::insert` result type
  - `connection::Collection::insert_bytes` result type
  - `connection::Collection::push` result type
  - `connection::Collection::push_bytes` result type
  - `CollectionDocument::header`
  
  The `Header::emit*` functions have been moved to a new trait, `Emit`. This
  trait is implemented by both `Header` and `CollectionHeader`. The functions moved are:

  - `emit()`
  - `emit_key()`
  - `emit_value()`
  - `emit_key_and_value()`

  These functions now return a `Result`, as encoding a primary key value can
  fail if it is larger than `DocumentId::MAX_LENGTH`.
- `HasHeader` is a new trait that allows accessing a `Header` generically from
  many types. This type is used in `Connection::delete` and
  `connection::Collection::delete`.
- Types and functions that used `u64` as a document ID have been replaced with
  `DocumentId`s. The number of locations are too many to list. If you need to
  convert from a u64 to a `DocumentId`, you can use `DocumentId::from_u64()`.
- `Document::contents` and `Document::set_contents` are now ore "painful" to
  access due to the generic parameter added to `Document`.
  `SerializedCollection::document_contents(doc)` and
  `SerializedCollection::set_document_contents(doc, new_contents)` have been
  provided as easier ways to invoke the same functionality. For example:

  ```rust
  let contents = doc.contents::<MyCollection>()?;
  ```

  Becomes:

  ```rust
  let contents = MyCollection::document_contents(&doc)?;
  ```

- Backups made prior to `0.2.0` will not be able to be restored with this
  updated version. The document IDs are encoded differently than in prior
  versions.

### Added

- Optional compression is now available, using the LZ4 algorithm.
  `StorageConfiguration::default_compression` controls the setting. When using
  the `bonsaidb` crate, the feature can be made available using either
  `local-compression` or `server-compression`. When using `bonsaidb-server` or
  `bonsaidb-local` directly, the feature name is `compression`.

  This compression is currently applied on all chunks of data written to
  BonsaiDb that are larger than a hardcoded threshold. This includes the
  Key-Value store. The threshold may be configurable in the future.

  Some of the benchmark suite has been expanded to include comparisons between
  local storage with and without compression.
  
- Added ability to "overwrite" documents without checking the stored revision
information. Because this removes a layer of safety, it has its own permissible
action: `DocumentAction::Overwrite`. The functions that have been added are:

  - `connection::Connection::overwrite`
  - `connection::Collection::overwrite`
  - `schema::SerializedCollection::overwrite`
  - `schema::SerializedCollection::overwrite_into`
  - `document::CollectionDocument::overwrite`
  - `transaction::Transaction::overwrite`
  - `transaction::Operation::overwrite`

### Changed

- Internal dependencies between crates are now pinned based on their needs. This
  means that `bonsaidb-sever` will require a matching verison of
  `bonsaidb-local` when compiling. A simple example of a change that is a
  breaking compilation change but is not breaking from a compatibility
  standpoint is a change to a structure where `#[serde(rename)]` is used to
  remap an old value to a new value.

  The only crate currently not pinning its dependencies is
  `bonsaidb-keystorage-s3`. This crate, and hopefully many crates to come, are
  only tying themselves to the public API of BonsaiDb.

  This may generate slightly more crate updates than absolutely necessary, but
  for a small team it seems like the most manageable approach.

### Fixed

- The view system now tracks an internal version number in addition to the
  version specified in the view definiton. This allows internal structures to be
  upgraded transparently.
- Applying a transaction to a collection with a unique view now ensures a view
  mapping job has finished if the view's integrity check spawns one before
  allowing the transaction to begin.

## v0.1.2

### Fixed

- [#196][196]: Fixed a panic a user reported relating to an undocumented panic
      within `tokio::time::sleep()`.

[196]: https://github.com/khonsulabs/bonsaidb/pull/196

## v0.1.1

### Added

- `SchemaName:private` and `CollectionName::private` are two new constructors
  that allow defining names without specifying an authority. Developers
  creatingreusable collections and/or schemas should not use these methods as
  namespacing is meant to help prevent name collisions.
- `connection::Collection::all()` and `SchemaCollection::all()` have been
  implemented as simple wrappers around `list(..)`.
- [#146][146], [#187][187]: The `Schema`, `Collection`, and `View` traits can
      now be derived rather than manually implemented:

  ```rust
  #[derive(Debug, Schema)]
  #[schema(name = "my-schema", collections = [Shape])]
  struct MySchema;

  #[derive(Debug, Serialize, Deserialize, Collection)]
  #[collection(name = "shapes", views = [ShapesByNumberOfSides])]
  struct Shape {
      pub sides: u32,
  }

  #[derive(Debug, Clone, View)]
  #[view(collection = Shape, key = u32, value = usize, name = "by-number-of-sides")]
  struct ShapesByNumberOfSides;
  ```

- Memory-only instances of Storage can be created now. This is primarily intended for testing purposes.

### Changed

- Inline examples have been added for every `connection::Collection` and
  `connection::View` function.
- All examples have been updated to the new derive macro syntax. Additionally,
  documentation and examples for deriving Schema, Collection, and View have been
  added to the respective traits.

[146]: https://github.com/khonsulabs/bonsaidb/pull/146
[187]: https://github.com/khonsulabs/bonsaidb/pull/187

## v0.1.0

### Added

- `bonsaidb::local::admin` now exposes collections that are used to manage `BonsaiDb`.
- Ability to add users, set a user's password, and log in as a user.
- Each `bonsaidb::local::Storage` now has a unique ID. It will be randomly
  generated upon launch. If for some reason a random value isn't desired, it can
  be overridden in the `Configuration`.
- Centralized secrets vault: Enables limited at-rest encryption. See
  `bonsaidb::core::vault` for more information.
- For serializable types, `Collection` now defines easier methods for dealing
  with documents. `NamedCollection` allows collections that expose a unique name
  view to have easy ways to convert between IDs and names.
- Server `Backend` trait now defines connection lifecycle functions that can be
  overridden to customize behavior when clients connect, disconnect, or
  authenticate.
- `Client` now has a `build()` method to allow for customizing connections.
- `CustomApi` responses can now be sent by the server via
  `ConnectedClient::send()`. The client can now register a callback to receive
  out-of-band responses.
- `Backend` has a new associated type, `CustomApiDispatcher` which replaces
  `Server::set_custom_api_dispatcher`. This change allows custom api dispatchers
  to receive the `server` or `client` during initialization if needed. For
  example, if a custom API needs to know the caller's identity, you can store
  the `client` in your dispatcher and access it in your handlers.
- `Backend` has a new associated type: `ClientData`. This associated type can be
  used to associate data on a per-`ConnectedClient` basis.
- `ServerConfiguration` has a new setting:
  `client_simultaneous_request_limit`. It controls the amount of query
  pipelining a single connection can achieve. Submitting more queries on a
  single connection will block reading additional requests from the network
  connection until responses have been sent.
- `ServerConfiguration` now supports `authenticated_permissions`,
  allowing a set of permissions to be defined that are applied to any user that
  has successfully authenticated.
- `CollectionView` is a new trait that can be implemented instead of `View`. The
  `map()` function takes a `CollectionDocument` parameter that is already
  deserialized for you.
- `bonsaidb_core` now has two new macros to ease some tedium of writing simple
  views: `define_basic_mapped_view` and `define_basic_unique_mapped_view`.
- BonsaiDb now uses [`log`](https://crates.io/crates/log) internally to report
  errors that are being ignored or happened in a background task.
- Multiple crates now offer an "instrument" feature which enables
  instrumentation using the [`tracing`](https://tracing.rs/) ecosystem.
- Moved all `database()` functions to `StorageConnection`. This allows fully
  generic code to be written against a "server".
- Added `listen_for_shutdown()` which listens for SIGINT and SIGQUIT and attemps
  to shut the server down gracefully.
- Automatic TLS certificate acquisition can be performed using ACME on TCP port
  443. This is automatically performed if the feature flag is enabled.
- BonsaiDb server can now listen for generic TCP connections with and without
  TLS. This is primarily designed to allow extending the HTTP port to support
  additional HTTP endpoints than just websockets. However, because the TLS
  certificate aquired on port 443 can be used in other protocols such as SMTP,
  it can be useful to allow BonsaiDb to control the networking connections.
  `listen_for_tcp_on` and `listen_for_secure_tcp_on` accept a parameter that
  implements the `TcpService` trait. See the Axum example for how this
  integration can be used in conjunction with websockets.
- Added convenience methods to `Transaction` and `Operation` to make it easier
  to build multi-operation transactions.
- The `Key` trait is now automatically implemented for tuples of up to 8 entries
  in length.
- `CollectionDocument::modify()` enables updating a document using a flow that
  will automatically fetch the document if a conflict is detected, re-invoking
  the callback to redo the modifications. This is useful for situations where
  you may have cached a document locally and wish to update it in the future,
  but don't want to refresh it before saving. It also will help, in general,
  with saving documents that might have some contention.
- `CustomServer::authenticate_client_as()` allows setting a `ConnectedClient`'s
  authenticated user, skipping BonsaiDb's authentication. This allows developers
  to still utilize the users and permissions within BonsaiDb while
  authenticating via some other mechanism.
- `SerializedCollection::list()` and `SerializedCollection::get_multiple()` have
  been added to make it easier to retrieve `CollectionDocument<T>`s.

### Changed

- Configuration has been refactored to use a builder-style pattern.
  `bonsaidb::local::config::Configuration` has been renamed
  `StorageConfiguration`, and `bonsaidb::server::ServerConfiguration` has been
  renamed `ServerConfiguration`.
- `Database::open_local` and `Storage::open_local` have been renamed to `open`.
- `Database::open`, `Storage::open`, and `Server::open` no longer take a path
  argument. The path is provided from the configuration.
- Listing all schemas and databases will now include the built-in admin database.
- The underlying dependency on `sled` has been changed for an in-house storage
  implementation [`nebari`](https://github.com/khonsulabs/nebari).
- The command-line interface has received an overhaul.
  - A new trait, `CommandLine` can be implemented on a type that implements
    `Backend` to utilize the built-in, extensible command line interface. An
    example of this is located at
    [`./examples/basic-server/examples/cli.rs`](./examples/basic-server/examples/cli.rs).
  - The parameter types to `execute()` functions have changed.
  - This interface will receive further refinement as part of switching to clap
    3.0 once it is fully released.
- `View::map` now returns a `Mappings` instead of an `Option`, allowing for
  emitting of multiple keys.
- View mapping now stores the source document header, not just the ID.
- `ServerConfiguration::default_permissions` has been changed into a
  `DefaultPermissions` enum.
- Changed the default serialization format from `CBOR` to an in-house format,
  [`Pot`](https://github.com/khonsulabs/pot).
- `Key` now has a new associated constant: `LENGTH`. If a value is provided, the
  result of converting the value should always produce the length specified.
  This new information is used to automatically implement the `Key` trait for
  tuples.
- The `Key` implementation for `EnumKey` has been updated to use
  `ordered-varint` to minimize the size of the indexes. Previously, each entry
  in the view was always 8 bytes.
- `Connection` and `SerializedCollection` have had their `insert`/`insert_into`
  functions modified to include an id parameter. New functions named `push` and
  `push_into` have been added that do not accept an id parameter. This is in an
  effort to keep naming consistent with common collection names in Rust.
- `Operation::insert` and `Command::Insert` now take an optional u64 parameter
  which can be used to insert a document with a specific ID rather than having
  one chosen. If an document exists already, a conflict error will be returned.
- `bonsaidb::local::backup` has been replaced with `Storage::backup` and
  `Storage::restore`. This backup format is incompatible with the old format,
  but is built with proper support for restoring at-rest encrypted collections.
  Backups are *not* encrypted, but the old implementation could not be updated
  to support restoring the documents into an encrypted state.
  
  This new functionality exposes `BackupLocation`, an async_trait that enables
  arbitrary backup locations.
- `KeyValue` storage has internally changed its format. Because this was
  pre-alpha, this data loss was premitted. If this is an issue for anyone, the
  data is still there, the format of the key has been changed. By editing any
  database files directly using Nebari, you can change the format from
  "namespace.key" to "namespace\0key", where `\0` is a single null byte.
- `ExecutedTransactions::changes` is now a `Changes` enum, which can be a list
  of `ChangedDocument`s or `ChangedKey`s.
- The Key-Value store is now semi-transactional and more optimized. The behavior
  of persistence can be customized using the [`key_value_persistence`
  option](https://dev.bonsaidb.io/main/guide/administration/configuration.html#key-value-persistence)
  when opening a BonsaiDb instance. This can enable higher performace at the
  risk of data loss in the event of an unexpected hardware or power failure.
- A new trait, `SerializedCollection`, now controls serialization within
  `CollectionDocument`, `CollectionView`, and other helper methods that
  serialized document contents. This allows any serialization format that
  implements `transmog::Format` can be used within BonsaiDb by setting the
  `Format` associated type within your `SerializedCollection` implementation.

  For users who just want the default serialization, a convenience trait
  `DefaultSerialization` has been added. All types that implement this trait
  will automatically implement `SerializedCollection` using BonsaiDb's preferred
  settings.
- A new trait, `SerializedView`, now controls serialization of view values. This
  uses a similar approach to `SerializedCollection`. For users who just want the
  default serialization, a convenience trait `DefaultViewSerialization` has been
  added. All types that implement this trait will automatically implement
  `SerializedView` using BonsaiDb's preferred settings.

  The `view-histogram` example has been updated to define a custom
  `transmog::Format` implementation rather creating a Serde-based wrapper.
- `View` has been split into two traits to allow separating client and server
  logic entirely if desired. The `ViewSchema` trait is where `map()`,
  `reduce()`, `version()`, and `unique()` have moved. If you're using a
  `CollectionView`, the implementation should now be a combination of `View` and
  `CollectionViewSchema`.
- `CollectionName`, `SchemaName`, and `Name` all no longer generate errors if
  using invalid characters. When BonsaiDb needs to use these names in a context
  that must be able to be parsed, the names are encoded automatically into a
  safe format. This change also means that `View::view_name()`,
  `Collection::collection_name()`, and `Schema::schema_name()` have been updated
  to not return error types.
- The `Document` type has been renamed to `OwnedDocument`. A trait named
  `Document` has been introduced that contains most of the functionality of
  `Document`, but is now implemented by `OwnedDocument` in addition to a new
  type: `BorrowedDocument`. Most APIs have been updated to return
  `OwnedDocument`s. The View mapping process receives a `BorrowedDocument`
  within the `map()` function.

  This refactor changes the signatures of `ViewSchema::map()`,
  `ViewSchema::reduce()`, `CollectionViewSchema::map()`, and
  `CollectionViewSchema::reduce()`.

  The benefit of this breaking change is that the view mapping process now can
  happen with fewer copies of data.
- A new function, `query_with_collection_docs()` is provided that is
  functionally identical to `query_with_docs()` except the return type contains
  already deserialized `CollectionDocument<T>`s.

- Moved `CollectionDocument` from `bonsaidb_core::schema` to
  `bonsaidb_core::document`.

- Due to issues with unmaintained crates, X25519 has been swapped for P256 in
  the vault implementation. This is an intra-alpha breaking change. Use the
  backup functionality with the existing version of BonsaiDb to export a
  decrypted version of your data that you can restore into the new version of
  BonsaiDb.

  If you have encryption enabled but aren't actually storing any encrypted data yet, you can remove these files from inside your database:

  - `mydb.bonsaidb/master-keys`
  - `mydb.bonsaidb/vault-keys/` (or remove the keys from your S3 bucket)
- `query_with_docs()` and `query_with_collection_docs()` now return a
  `MappedDocuments` structure, which contains a list of mappings and a
  `BTreeMap` containing the associated documents. Documents are allowed to emit
  more than one mapping, and due to that design, a single document can be
  returned multiple times.

### Fixed

- Adding two collections with the same name now throw an error.

## v0.1.0-dev.4

### Added

- [`View::unique()`](https://dev.bonsaidb.io/main/bonsaidb/core/schema/trait.View.html#method.unique)
  has been added, allowing for a `View` to restrict saving documents when
  multiple documents would end up with the same key emitted for this view. For
  example, if you have a `User` collection and want to ensure each `User` has a
  unique `email_address`, you could create a `View` with the key of
  `email_address` and return true from `unique()`, and `BonsaiDb` will enforce
  that constraint.

- Permissions support has been added across the platform with granular access.
  The
  [`bonsaidb::core::permissions`](https://dev.bonsaidb.io/main/bonsaidb/core/permissions/)
  module contains the data types involved. More documentation and examples are
  to-come -- users and roles haven't been added yet.

- The initial underpinnings of customizing the `BonsaiDb` server have been
  added. First, there's the
  [`Backend`](https://dev.bonsaidb.io/main/bonsaidb/server/trait.Backend.html)
  trait. Right now, its only purpose is to allow defining a
  [`CustomApi`](https://dev.bonsaidb.io/main/bonsaidb/core/custom_api/trait.CustomApi.html).
  This allows applications built with `BonsaiDb` to extend the network protocol
  with `Request` and `Response` types that just need to support Serde. For a
  full example, [check out this in-development `Gooey`
  example](https://github.com/khonsulabs/gooey/tree/6d4c682552bad5aa558c86a8333ee123372a7537/integrated-examples/bonsaidb/counter).

- An initial version of a WebAssembly client is now supported. It only supports
  WebSockets. While there has been news of `QUIC` support in the browser, it's a
  limited implementation that only exposes an HTTP protocol. As such, it is
  incompatible with the `BonsaiDb` protocol. Eventually, we hope to support
  `WebRTC` as an alternative to TCP in WebAssembly. The example linked in the
  previous bullet point can be built and loaded in a browser.<|MERGE_RESOLUTION|>--- conflicted
+++ resolved
@@ -7,7 +7,6 @@
 
 ## Unreleased
 
-<<<<<<< HEAD
 ### Breaking Changes
 
 - `Connection::query_with_docs`/`Connection::query_with_connection_docs` now
@@ -19,9 +18,6 @@
   delete, and `DocumentAction::Delete` for each document retrieved. This ensures
   if permission is denied to delete a specific document, it still cannot be
   deleted through `delete_docs()`.
-=======
-### Breaking changes
-
 - All APIs have had their `limit` parameters changed from `usize` to `u32`.
   Since `usize` is platform-dependent, picking a fixed-width type is more
   appropriate.
@@ -53,7 +49,6 @@
 
 - Defining multiple views with the same name for the same collection will now
   return an error.
->>>>>>> d90b79c6
 
 ## v0.3.0
 
