--- conflicted
+++ resolved
@@ -2,28 +2,13 @@
 
 use async_trait::async_trait;
 use bonsaidb_core::{
-<<<<<<< HEAD
     arc_bytes::serde::Bytes,
     connection::{AccessPolicy, AsyncConnection, AsyncLowLevelConnection, QueryKey, Range, Sort},
-    document::{DocumentId, OwnedDocument},
+    document::{DocumentId, Header, OwnedDocument},
     networking::{
         ApplyTransaction, Compact, CompactCollection, CompactKeyValueStore, Count, DeleteDocs, Get,
-        GetMultiple, LastTransactionId, List, ListExecutedTransactions, Query, QueryWithDocs,
-        Reduce, ReduceGrouped,
-=======
-    connection::{AccessPolicy, Connection, QueryKey, Range, Sort},
-    custom_api::CustomApi,
-    document::{AnyDocumentId, Header, OwnedDocument},
-    key::Key,
-    networking::{DatabaseRequest, DatabaseResponse, Request, Response},
-    schema::{
-        view::{
-            self,
-            map::{self, MappedDocuments},
-            SerializedView,
-        },
-        Collection, Map, MappedValue, Schematic,
->>>>>>> b2294ebd
+        GetMultiple, LastTransactionId, List, ListExecutedTransactions, ListHeaders, Query,
+        QueryWithDocs, Reduce, ReduceGrouped,
     },
     schema::{self, view::map::MappedSerializedValue, CollectionName, Schematic, ViewName},
     transaction::{Executed, OperationResult, Transaction},
@@ -142,56 +127,12 @@
             .await?)
     }
 
-<<<<<<< HEAD
     async fn get_from_collection(
         &self,
         id: DocumentId,
         collection: &CollectionName,
     ) -> Result<Option<OwnedDocument>, bonsaidb_core::Error> {
         Ok(self
-=======
-    async fn list_headers<C, R, PrimaryKey>(
-        &self,
-        ids: R,
-        order: Sort,
-        limit: Option<u32>,
-    ) -> Result<Vec<Header>, bonsaidb_core::Error>
-    where
-        C: Collection,
-        R: Into<Range<PrimaryKey>> + Send,
-        PrimaryKey: Into<AnyDocumentId<C::PrimaryKey>> + Send,
-    {
-        match self
-            .client
-            .send_request(Request::Database {
-                database: self.name.to_string(),
-                request: DatabaseRequest::ListHeaders {
-                    collection: C::collection_name(),
-                    ids: ids.into().map_result(|id| id.into().to_document_id())?,
-                    order,
-                    limit,
-                },
-            })
-            .await?
-        {
-            Response::Database(DatabaseResponse::DocumentHeaders(document_headers)) => {
-                Ok(document_headers)
-            }
-            Response::Error(err) => Err(err),
-            other => Err(bonsaidb_core::Error::Networking(
-                bonsaidb_core::networking::Error::UnexpectedResponse(format!("{:?}", other)),
-            )),
-        }
-    }
-
-    async fn count<C, R, PrimaryKey>(&self, ids: R) -> Result<u64, bonsaidb_core::Error>
-    where
-        C: Collection,
-        R: Into<Range<PrimaryKey>> + Send,
-        PrimaryKey: Into<AnyDocumentId<C::PrimaryKey>> + Send,
-    {
-        match self
->>>>>>> b2294ebd
             .client
             .send_api_request_async(&Get {
                 database: self.name.to_string(),
@@ -217,6 +158,25 @@
                 order,
                 limit,
             })
+            .await?)
+    }
+
+    async fn list_headers_from_collection(
+        &self,
+        ids: Range<DocumentId>,
+        order: Sort,
+        limit: Option<u32>,
+        collection: &CollectionName,
+    ) -> Result<Vec<Header>, bonsaidb_core::Error> {
+        Ok(self
+            .client
+            .send_api_request_async(&ListHeaders(List {
+                database: self.name.to_string(),
+                collection: collection.clone(),
+                ids,
+                order,
+                limit,
+            }))
             .await?)
     }
 
