--- conflicted
+++ resolved
@@ -20,11 +20,7 @@
     format_ident_namespaced as format_ident, parse_quote_use as parse_quote, quote_use as quote,
 };
 use syn::punctuated::Punctuated;
-<<<<<<< HEAD
-=======
 use syn::spanned::Spanned;
-use syn::token::Paren;
->>>>>>> 12f4b0fd
 use syn::{
     parse, Data, DataEnum, DataStruct, DeriveInput, Expr, Field, Fields, FieldsNamed,
     FieldsUnnamed, Ident, Index, Path, Token, Type, TypePath, Variant,
